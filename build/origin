#!/usr/bin/env ruby

$: << File.expand_path(File.dirname(__FILE__))

require 'rubygems'
require 'thor'
require 'fileutils'
require 'origin_constants'
require 'lib/openshift'
require 'pp'
require 'yaml'
require 'builder'

include FileUtils

module Origin
  class BuilderPlugin < OpenShift::Builder
    include OpenShift::BuilderHelper

    desc "build_livecd NAME", "Creates a livecd from a launched Origin instance"
    method_option :verbose, :type => :boolean, :desc => "Enable verbose logging"
    method_option :region, :required => false, :desc => "Amazon region override (default us-east-1)"
    method_option :terminate, :type => :boolean, :desc => "Terminate the instance on exit"
    def build_livecd(name)
      options.verbose? ? @@log.level = Logger::DEBUG : @@log.level = Logger::ERROR

      # Get the hostname from a tag lookup or assume it's SSH accessible directly
      conn = connect(options.region)
      instance = find_instance(conn, name, true, true, ssh_user)
      hostname = instance.dns_name
      puts "Done"
      puts "Hostname: #{hostname}"
  
      begin
        puts "Launching live-cd build..."
        out = ssh(hostname, "export PATH=/usr/local/bin:/bin:/usr/bin:/usr/local/sbin:/usr/sbin:/sbin:$PATH && cd /data/crankcase/build && rake devcd", 60 * 60 * 2, false, 1, "ec2-user")
        puts "Done"
      ensure
        terminate_instance(instance) if options.terminate?
      end
    end

    no_tasks do  
      def ssh_user
        return "ec2-user"
      end

      def download_artifacts(hostname)
        puts "Downloading logs and screenshots..."
        `rm -rf rhc/log; mkdir -p rhc/log/; pushd rhc/log > /dev/null; mkdir -p broker mcollective system screenshots selenium jbossas broker-profiler coverage; popd > /dev/null`
        scp_from(hostname, "/tmp/rhc/*", "rhc/log", 60, ssh_user)
        scp_from(hostname, "/var/www/openshift/broker/httpd/logs/access_log", "rhc/log/broker/access_log.log", 60, ssh_user)
        scp_from(hostname, "/var/www/openshift/broker/httpd/logs/error_log", "rhc/log/broker/error_log.log", 60, ssh_user)
        scp_from(hostname, "/var/www/openshift/broker/log/*", "rhc/log/broker", 60, ssh_user)
        scp_from(hostname, "/var/log/openshift/user_action.log", "rhc/log/broker/user_action.log", 60, ssh_user)
        scp_from(hostname, "/var/log/mcollective.*", "rhc/log/mcollective", 60, ssh_user)
        scp_from(hostname, "/var/log/httpd/access_log", "rhc/log/system/access_log.log", 60, ssh_user)
        scp_from(hostname, "/var/log/httpd/error_log", "rhc/log/system/error_log.log", 60, ssh_user)
        scp_from(hostname, "/var/log/yum.log", "rhc/log/system/yum.log", 60, ssh_user)
        scp_from(hostname, "/var/log/messages", "rhc/log/system/messages.log", 60, ssh_user)
        scp_from(hostname, "/var/log/secure", "rhc/log/system/secure.log", 60, ssh_user)
        scp_from(hostname, "/var/log/audit/audit.log", "rhc/log/system/audit.log", 60, ssh_user)
        scp_from(hostname, "/tmp/rhc/*_coverage", "rhc/log/coverage", 60, ssh_user)
        puts "Done"
      end
      
      def validate_instance(hostname, num_tries=1)
      end
      
      def update_cucumber_tests(hostname, repo_parent_dir="/root", user="root")
        ssh(hostname, "rm -f #{repo_parent_dir}/li-test/tests; ln -s #{repo_parent_dir}/li-test/controller/test/cucumber #{repo_parent_dir}/li-test/tests ;", 60, false, 2, user)
      end

      def setup_verifier(hostname, use_stage_image=false)
        print "Initializing git repo for syncing..."
        init_repo(hostname, true, nil, "~", ssh_user)
        puts "Done"
        update_remote_tests(hostname, use_stage_image ? "stage" : nil, "~", ssh_user)
      end

      def rpm_manifest(hostname, sshuser="root")
        print "Retrieving RPM manifest.."
        manifest = ssh(hostname, 'rpm -qa | grep -E "(rhc|openshift)"', 60, false, 1, sshuser)
        manifest = manifest.split("\n").sort.join(" / ")
        # Trim down the output to 255 characters
        manifest.gsub!(/rubygem-([a-z])/, '\1')
        manifest.gsub!('openshift-', '')
        manifest.gsub!('mcollective-', 'mco-')
        manifest.gsub!('.fc16', '')
        manifest.gsub!('.noarch', '')
        manifest.gsub!(/\.git\.[a-z0-9\.]+/, '')
        manifest = manifest[0..254]
        puts "Done"
        return manifest
      end

      def test_impl(tag, hostname, instance, conn, options, image_id=nil)
        begin
          
          validate_instance(hostname, 4)
  
          #disable_charlie(hostname) if options.disable_charlie?
          
          mcollective_logs(hostname) if options.mcollective_logs?
  
          #idle_all_gears(hostname) unless options.official?
          
          reset_test_dir(hostname)
  
          #broker_profiler(hostname) if options.profile_broker?
  
          test_queues = [[], [], [], []]
            
          extended_tests = nil
          if options.include_extended
            extended_tests = []
            extended_tests = options.include_extended.split(",").map do |extended_test|
              extended_test.strip
            end
          end
  
          if options.include_extended
            extended_tests.each do |extended_test|
              case extended_test
              when 'broker'
                test_queues[0] << ["REST API Group 1", "su -c \"cucumber #{CUCUMBER_OPTIONS} -t @broker_api1 li-test/tests\"", {:retry_individually => true}]
                test_queues[1] << ["REST API Group 2", "su -c \"cucumber #{CUCUMBER_OPTIONS} -t @broker_api2 li-test/tests\"", {:retry_individually => true}]
                test_queues[2] << ["REST API Group 3", "su -c \"cucumber #{CUCUMBER_OPTIONS} -t @broker_api3 li-test/tests\"", {:retry_individually => true}]
                test_queues[3] << ["REST API Group 4", "su -c \"cucumber #{CUCUMBER_OPTIONS} -t @broker_api4 li-test/tests\"", {:retry_individually => true}]
                
                # The broker_key initializer in controller needs to be fixed before the test below can pass
<<<<<<< HEAD
                #test_queues[3] << ["StickShift Broker Unit Ext 1", "cd li-test/broker; bundle exec rake test:ss_unit_ext1", {:retry_individually => true}]
=======
                #test_queues[3] << ["OpenShift Origin Broker Unit Ext 1", "cd li-test/broker; bundle exec rake test:ss_unit_ext1", {:retry_individually => true}]
>>>>>>> 85d8e04c
              when 'runtime'
                test_queues[0] << ["Extended Runtime Group 1", "su -c \"cucumber #{CUCUMBER_OPTIONS} -t @runtime_extended1 li-test/tests\""]
                test_queues[1] << ["Extended Runtime Group 2", "su -c \"cucumber #{CUCUMBER_OPTIONS} -t @runtime_extended2 li-test/tests\""]
                test_queues[2] << ["Extended Runtime Group 3", "su -c \"cucumber #{CUCUMBER_OPTIONS} -t @runtime_extended3 li-test/tests\""]
              when 'site'
                puts "Warning: Site tests are currently not supported"
              when 'rhc'
                test_queues[0] << ["RHC Extended", "su -c \"cucumber #{CUCUMBER_OPTIONS} -t @rhc_extended li-test/tests\"", {:retry_individually => true}]
                base_str = "QUIET=1 RHC_SERVER=localhost cucumber #{CUCUMBER_OPTIONS} li-test/features"
                tags = [
                  [ :client, :domain, :sshkey ],
                  [ :application ],
                  [ :single_cartridge ],
                  [ :multiple_cartridge ]
                ]
                #(0..3).each do |q|
                #  tags[q].each do |tag|
                #    test_queues[q] << ["RHC Functional: #{tag}", "#{base_str} -t @#{tag} "]
                #  end
                #end

                # TODO: Tests need to run serially until they are totally isolated
                #  eg - some will destroy a domain or app that another is working on
                tags.flatten.each do |tag|
                  test_queues[0] << ["RHC Functional: #{tag}", "#{base_str} -t @#{tag}", {:retry_individually => true}]
                end

              else
                puts "Not supported for extended: #{extended_test}"
                exit 1
              end
            end
          elsif options.include_rcov?
<<<<<<< HEAD
            test_queues[0] << ["StickShift Node Unit Coverage", "cd li-test/node; rake rcov; cp -a coverage /tmp/rhc/openshift_node_coverage"]
            test_queues[1] << ["StickShift Broker Unit and Functional Coverage", "cd li-test/broker; rake rcov; cp -a test/coverage /tmp/rhc/openshift_broker_coverage"]
=======
            test_queues[0] << ["OpenShift Origin Node Unit Coverage", "cd li-test/node; rake rcov; cp -a coverage /tmp/rhc/openshift_node_coverage"]
            test_queues[1] << ["OpenShift Origin Broker Unit and Functional Coverage", "cd li-test/broker; rake rcov; cp -a test/coverage /tmp/rhc/openshift_broker_coverage"]
>>>>>>> 85d8e04c
          elsif options.include_cucumber
            timeout = @@SSH_TIMEOUT
            timeout = @@SSH_TIMEOUT_OVERRIDES[options.include_cucumber] if not @@SSH_TIMEOUT_OVERRIDES[options.include_cucumber].nil?
            test_queues[0] << [options.include_cucumber, "cucumber #{CUCUMBER_OPTIONS} -t @#{options.include_cucumber} li-test/tests", {:timeout => timeout}]
          elsif options.include_web?
            puts "Warning: Tests for the website are currently not supported"
          else
  
            unless options.exclude_broker?
<<<<<<< HEAD
              test_queues[0] << ["StickShift Broker Functional", "cd li-test/broker; bundle exec rake test:functionals"]
              test_queues[1] << ["StickShift Broker Integration", "cd li-test/broker; bundle exec rake test:integration"]
              test_queues[2] << ["StickShift Broker Unit 1", "cd li-test/broker; bundle exec rake test:ss_unit1"]
              test_queues[3] << ["Broker Cucumber", "su -c \"cucumber --strict -f html --out /tmp/rhc/broker_cucumber.html -f progress -t @broker -t ~@not-origin li-test/tests\""]

              # The broker_key initializer in controller needs to be fixed before the test below can pass
              #test_queues[3] << ["StickShift Broker Unit 2", "cd li-test/broker; bundle exec rake test:ss_unit2"]
=======
              test_queues[0] << ["OpenShift Origin Broker Functional", "cd li-test/broker; bundle exec rake test:functionals"]
              test_queues[1] << ["OpenShift Origin Broker Integration", "cd li-test/broker; bundle exec rake test:integration"]
              test_queues[2] << ["OpenShift Origin Broker Unit 1", "cd li-test/broker; bundle exec rake test:ss_unit1"]
              test_queues[3] << ["Broker Cucumber", "su -c \"cucumber --strict -f html --out /tmp/rhc/broker_cucumber.html -f progress -t @broker -t ~@not-origin li-test/tests\""]

              # The broker_key initializer in controller needs to be fixed before the test below can pass
              #test_queues[3] << ["OpenShift Origin Broker Unit 2", "cd li-test/broker; bundle exec rake test:ss_unit2"]
>>>>>>> 85d8e04c
            end

            unless options.exclude_runtime?
              #test_queues[3] << ["Runtime Unit", "cd li-test/node; su -c \"rake unit_test\""]
              (1..4).each do |i|
                test_queues[i-1] << ["Runtime Group #{i.to_s}", "su -c \"cucumber #{CUCUMBER_OPTIONS} -t @runtime#{i.to_s} li-test/tests\""]
              end
            end
  
            unless options.exclude_site?
              puts "Warning: Tests for the site are currently not supported"
            end

            unless options.exclude_rhc?
            end
          end
  
          threads = []
          failures = []
  
          retry_threshold = 0
          test_queues.each do |test_queue|
            titles = []
            cmds = []
            retry_individually = []
            timeouts = []
            test_queue.each do |test|
              titles << test[0]
              cmds << test[1]
              opts = test[2] || {}
              retry_individually << opts[:retry_individually] ? true : false
              timeouts << opts[:timeout] ? opts[:timeout] : @@SSH_TIMEOUT
              retry_threshold += 8
            end
            add_ssh_cmd_to_threads(hostname, threads, failures, titles, cmds, retry_individually, timeouts, ssh_user)
          end
  
          threads.each do |t|
            t[0].join
          end
  
          failures.uniq!
  
          begin
            if failures.length > 0 && failures.length <= retry_threshold 
              #idle_all_gears(hostname)
              retry_test_failures(hostname, failures, 2, timeout=@@SSH_TIMEOUT, ssh_user)
            elsif failures.length > retry_threshold
              exit 1
            end
  
            # These are special tests that cannot be written to work concurrently
            if options.include_extended
              extended_tests.each do |extended_test|
                case extended_test
                when 'broker'
                when 'runtime'
                  singleton_queue = ['Singletons', "su -c \"cucumber #{CUCUMBER_OPTIONS} -t @singleton li-test/tests\""]
                  output, exit_code = run_ssh(hostname, singleton_queue[0], singleton_queue[1], timeout=@@SSH_TIMEOUT, ssh_user)
                  retry_test_failures(hostname, [singleton_queue], 2, timeout=@@SSH_TIMEOUT, ssh_user) if 0 != exit_code
                when 'site'
                when 'rhc'
                else
                  puts "Not supported for extended: #{extended_test}"
                  exit 1
                end
              end
            end
  
            validate_instance(hostname, 4)
          end
  
          if options.official?
            image_id = image_id ? image_id : instance.image_id
            # Mark the image as verified
            image = conn.images[image_id]
            verify_image(image)
  
            puts "Sending QE ready email..."
            begin
              send_verified_email(image_id, image.name)
            rescue Exception => e
              puts "Failed sending email with message: #{e.message}"
            end
          end
  
          puts "Done"
  
        ensure
          download_artifacts(hostname)
          terminate_instance(instance) if options.terminate?
        end
      end
      
      def update_impl(options)
        # Warn on uncommitted changes
        `git diff-index --quiet HEAD`
        puts "WARNING - Uncommitted repository changes" if $? != 0
    
        # Figure out what needs to be built - exclude devenv for syncs
        sync_dirs = get_sync_dirs
    
        sync_dirs.each do |sync_dir|
          puts "The sync dir: #{sync_dir}"
          package_name = sync_dir[0]
          build_dir = sync_dir[1]
          spec_file = sync_dir[2]
          build_and_install(package_name, build_dir, spec_file)
        end
        
        if options.include_stale?
          stale_dirs = get_stale_dirs
          stale_dirs.each do |stale_dir|
            package_name = stale_dir[0]
            build_dir = stale_dir[1]
            spec_file = stale_dir[2]
            build_and_install(package_name, build_dir, spec_file)
          end
        end
        run("/sbin/service mcollective restart; /sbin/service openshift-broker restart", :verbose => options.verbose?)
      end

      def sync_impl(name, options)
        # Get the hostname from a tag lookup or assume it's SSH accessible directly
        hostname = get_host_by_name_or_tag(name, options, ssh_user)

        clone_commands, working_dirs = sync_available_sibling_repos(hostname, "~", ssh_user)
        update_remote_tests(hostname, nil, "~", ssh_user)
        
        if !options.skip_build?
          puts "Performing remote install..."

          out, ret = ssh(hostname, "rm -rf #{working_dirs}; #{clone_commands}", 60 * 5, true, 1, ssh_user) if ret == 0

          if options.clean_metadata? and ret == 0
            out, ret = ssh(hostname, "su -c \"yum clean metadata\"", 60 * 2, true, 2, ssh_user)
          end
          
          out, ret = ssh(hostname, "su -c \"cd origin-dev-tools-working; build/origin update #{options.verbose? ? '--verbose' : ''} #{options.clean_metadata? ? '--include_stale' : ''} 2>&1 \"", 60 * 15, true, 1, ssh_user) if ret == 0

          if options.clean_metadata? and ret == 0
            out, ret = ssh(hostname, "su -c \"#{options.clean_metadata? ? "yum update -y rhc *openshift*" : ''}\"", 60 * 15, true, 1, ssh_user)
          end

          puts "Restarting services..."
          out, ret = ssh(hostname, "su -c /usr/bin/ss-setup-broker", 60 * 5, true, 1, ssh_user)
        end

        if ret != 0
          puts "!!!!!!!!!!!!!!!!!!!!!!!!!!!!!!!!!!!!!!!!!!!!!!!!!!"
          puts "Build failed!  Exiting."
          puts out
          puts "!!!!!!!!!!!!!!!!!!!!!!!!!!!!!!!!!!!!!!!!!!!!!!!!!!"
          exit 1
        end
        puts "Done"
      end
  
      def build_impl(name, build_num, image, conn, options)
        $amz_options[:block_device_mappings] = {"/dev/sdb" => "ephemeral0"}

        puts "Launching AMI: #{image.id} - #{image.name}"
        instance = launch_instance(image, name + "_" + build_num, 1, ssh_user)
        
        hostname = instance.dns_name
        puts "Done"
        puts "Hostname: #{hostname}"
    
        ret, out = 0, nil
        begin
          if options.build_clean_ami? || options.install_from_source? || options.install_from_local_source? || options.install_required_packages?
            puts "Starting yum update..."
            out, ret = ssh(hostname, "su -c \"yum -y update\"", 60 * 10, true, 1, ssh_user)
            if ret == 0
              puts "Installing packages required for build..."
              out, ret = ssh(hostname, "su -c \"yum install -y git vim rubygem-rake rubygem-aws-sdk\"", 60 * 10, true, 1, ssh_user)
            end
            if ret == 0
              puts "Creating mount..."
              out, ret = ssh(hostname, "su -c \"umount -l /data ; if [ ! -b /dev/xvdb ]; then /sbin/mke2fs /dev/xvdb; fi; mkdir -p /data && mount /dev/xvdb /data && chown -R ec2-user:ec2-user /data/\"", 60 * 10, true, 1, ssh_user)
            end

            if ret == 0
              init_repo(hostname, true, nil, "/data", ssh_user)
              clone_commands, working_dirs = '', ''
  
              if options.install_from_local_source?
                puts "Performing clean install from local source..."
                clone_commands, working_dirs = sync_available_sibling_repos(hostname, "/data", ssh_user)
              else 
                SIBLING_REPOS.each do |repo_name, repo_dirs|
                  working_dirs += "#{repo_name}-working "
                  clone_commands += "git clone #{repo_name} #{repo_name}-working; "
                  clone_commands += "pushd #{repo_name}-working; git checkout stage; popd; " if options.use_stage_repo?
                end
              end
              out, ret = ssh(hostname, "cd /data; rm -rf #{working_dirs}; #{clone_commands}", 60 * 5, true, 2, ssh_user)
            end
            puts "Done"
      
            if ret != 0
              puts "Exiting with error code #{ret}"
              puts "Output: #{out}"
              exit ret
            end
            
            if options[:extra_rpm_dir]
              if File.exist? options[:extra_rpm_dir]
                out, ret = ssh(hostname, "mkdir -p /data/crankcase-working/build/extras", 60, true, 1, ssh_user)
                files = Dir.glob("#{options[:extra_rpm_dir]}/*.rpm")
                files.each do |file|
                  scp_to(hostname, file, "/data/crankcase-working/build/extras/", 60*10, 5, ssh_user)
                end
          
                out, ret = ssh(hostname, "su -c \"cd /data/crankcase-working/build/extras && yum install -y *.rpm\"", 60 * 20, true, 1, ssh_user)
              else
                puts "!!!Warning!!!"
                puts "Directory containing extra rpms not found. Skipping..."
                puts "!!!Warning!!!"
              end
            end
        
            puts "Running build_setup script..."
            out, ret = ssh(hostname, "cd /data/crankcase-working/build && rake build_setup", 60 * 20, true, 1, ssh_user) if ret == 0
            puts "Downgrading qpid version..."
            out = ssh(hostname, "su -c \"yum -y downgrade qpid-cpp-server qpid-cpp-client qpid-qmf qpid-client-devel ruby-qpid-qmf qpid-cpp-client-devel\"", 60 * 60 * 10, false, 1, ssh_user) if ret == 0
          end
          
          if options.install_from_source? || options.install_from_local_source?
            puts "Running devbroker script..."
            out, ret = ssh(hostname, "cd /data/crankcase-working/build && rake devbroker", 60 * 20, true, 1, ssh_user) if ret == 0
          end
          
          out, ret = ssh(hostname, "su -c \"cd /data && chown -R ec2-user:ec2-user .\"", 60 * 2, true, 1, ssh_user) if ret == 0
          puts "Done"
      
          if ret != 0
            puts "Exiting with error code #{ret}"
            puts "Output: #{out}"
            exit ret
          end

          # Add the paths to the users .bashrc file
          out, ret = ssh(hostname, "echo \"export PATH=/usr/local/bin:/bin:/usr/bin:/usr/local/sbin:/usr/sbin:/sbin:$PATH\" >> ~/.bashrc", 60, true, 1, ssh_user) if ret == 0
    
          image_id = nil
          if options[:register]
            manifest = rpm_manifest(hostname, ssh_user)
            register_image(conn, instance, name + '-clean_' + build_num, manifest) if options.build_clean_ami?
              
            registered_ami = register_image(conn, instance, name + '_' + build_num, manifest)
            image_id = registered_ami.id
          end
    
          unless options.skip_verify? || options.install_required_packages?
            puts "Running broker setup..."
            out, ret = ssh(hostname, "su -c /usr/bin/ss-setup-broker", 60 * 10, true, 1, ssh_user) if ret == 0

            scp_remote_tests(hostname, options.use_stage_repo, "~", ssh_user)
            test_impl(name + '_' + build_num, hostname, instance, conn, options, image_id)
          end
          puts "Done."
        ensure
          terminate_instance(instance) if options.terminate?
        end
      end
  
      def sanity_check_impl(tag, hostname, instance, conn, options, image_id=nil)
        threads = []
        failures = []
        titles = ["OpenShift Origin Broker Sanity",
                  "OpenShift Origin Node Unit"]
    
        cmds = ["su -c \"cd /var/www/openshift/broker; bundle exec rake test:sanity\"",
                "cd li-test/node; su -c \"rake unit_test\""]
        add_ssh_cmd_to_threads(hostname, threads, failures, titles, cmds, false, @@SSH_TIMEOUT, ssh_user)
        add_ssh_cmd_to_threads(hostname, threads, failures, "Cucumber Sanity", "cucumber #{CUCUMBER_OPTIONS} -t @sanity li-test/tests/", false, @@SSH_TIMEOUT, ssh_user)
    
        threads.each do |t|
          t[0].join
        end
    
        unless failures.empty?
          failures.uniq!
          retry_test_failures(hostname, failures, 1, @@SSH_TIMEOUT, ssh_user)
        end
      end
      
      def update_facts_impl(hostname)
        # Not required since this is handled by ss-setup-broker script
      end
      
      def post_launch_setup(hostname)
        puts "Running broker setup..."
        out, ret = ssh(hostname, "su -c /usr/bin/ss-setup-broker", 60 * 5, true, 1, ssh_user)
        puts "Done"

        if ret != 0
          puts "Exiting with error code #{ret}"
          puts "Output: #{out}"
          exit ret
        end
      end
    end # no_tasks end
  end # class end
end # module end
Origin::BuilderPlugin.start<|MERGE_RESOLUTION|>--- conflicted
+++ resolved
@@ -129,11 +129,7 @@
                 test_queues[3] << ["REST API Group 4", "su -c \"cucumber #{CUCUMBER_OPTIONS} -t @broker_api4 li-test/tests\"", {:retry_individually => true}]
                 
                 # The broker_key initializer in controller needs to be fixed before the test below can pass
-<<<<<<< HEAD
-                #test_queues[3] << ["StickShift Broker Unit Ext 1", "cd li-test/broker; bundle exec rake test:ss_unit_ext1", {:retry_individually => true}]
-=======
                 #test_queues[3] << ["OpenShift Origin Broker Unit Ext 1", "cd li-test/broker; bundle exec rake test:ss_unit_ext1", {:retry_individually => true}]
->>>>>>> 85d8e04c
               when 'runtime'
                 test_queues[0] << ["Extended Runtime Group 1", "su -c \"cucumber #{CUCUMBER_OPTIONS} -t @runtime_extended1 li-test/tests\""]
                 test_queues[1] << ["Extended Runtime Group 2", "su -c \"cucumber #{CUCUMBER_OPTIONS} -t @runtime_extended2 li-test/tests\""]
@@ -167,13 +163,8 @@
               end
             end
           elsif options.include_rcov?
-<<<<<<< HEAD
-            test_queues[0] << ["StickShift Node Unit Coverage", "cd li-test/node; rake rcov; cp -a coverage /tmp/rhc/openshift_node_coverage"]
-            test_queues[1] << ["StickShift Broker Unit and Functional Coverage", "cd li-test/broker; rake rcov; cp -a test/coverage /tmp/rhc/openshift_broker_coverage"]
-=======
             test_queues[0] << ["OpenShift Origin Node Unit Coverage", "cd li-test/node; rake rcov; cp -a coverage /tmp/rhc/openshift_node_coverage"]
             test_queues[1] << ["OpenShift Origin Broker Unit and Functional Coverage", "cd li-test/broker; rake rcov; cp -a test/coverage /tmp/rhc/openshift_broker_coverage"]
->>>>>>> 85d8e04c
           elsif options.include_cucumber
             timeout = @@SSH_TIMEOUT
             timeout = @@SSH_TIMEOUT_OVERRIDES[options.include_cucumber] if not @@SSH_TIMEOUT_OVERRIDES[options.include_cucumber].nil?
@@ -183,15 +174,6 @@
           else
   
             unless options.exclude_broker?
-<<<<<<< HEAD
-              test_queues[0] << ["StickShift Broker Functional", "cd li-test/broker; bundle exec rake test:functionals"]
-              test_queues[1] << ["StickShift Broker Integration", "cd li-test/broker; bundle exec rake test:integration"]
-              test_queues[2] << ["StickShift Broker Unit 1", "cd li-test/broker; bundle exec rake test:ss_unit1"]
-              test_queues[3] << ["Broker Cucumber", "su -c \"cucumber --strict -f html --out /tmp/rhc/broker_cucumber.html -f progress -t @broker -t ~@not-origin li-test/tests\""]
-
-              # The broker_key initializer in controller needs to be fixed before the test below can pass
-              #test_queues[3] << ["StickShift Broker Unit 2", "cd li-test/broker; bundle exec rake test:ss_unit2"]
-=======
               test_queues[0] << ["OpenShift Origin Broker Functional", "cd li-test/broker; bundle exec rake test:functionals"]
               test_queues[1] << ["OpenShift Origin Broker Integration", "cd li-test/broker; bundle exec rake test:integration"]
               test_queues[2] << ["OpenShift Origin Broker Unit 1", "cd li-test/broker; bundle exec rake test:ss_unit1"]
@@ -199,7 +181,6 @@
 
               # The broker_key initializer in controller needs to be fixed before the test below can pass
               #test_queues[3] << ["OpenShift Origin Broker Unit 2", "cd li-test/broker; bundle exec rake test:ss_unit2"]
->>>>>>> 85d8e04c
             end
 
             unless options.exclude_runtime?
